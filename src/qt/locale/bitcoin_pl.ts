--- conflicted
+++ resolved
@@ -1394,8 +1394,6 @@
     <message numerus="yes">
         <source>%n minute(s)</source>
         <translation><numerusform>%n minuta</numerusform><numerusform>%n minut</numerusform><numerusform>%n minut</numerusform><numerusform>%n minut</numerusform></translation>
-<<<<<<< HEAD
-=======
     </message>
     <message numerus="yes">
         <source>%n hour(s)</source>
@@ -1408,7 +1406,6 @@
     <message numerus="yes">
         <source>%n week(s)</source>
         <translation><numerusform>%n tydzień</numerusform><numerusform>%n tygodnie</numerusform><numerusform>%n tygodni</numerusform><numerusform>%n tygodni</numerusform></translation>
->>>>>>> 3751912e
     </message>
     <message>
         <source>%1 and %2</source>
