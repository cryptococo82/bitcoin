// Copyright (c) 2011-2017 The Bitcoin Core developers
// Distributed under the MIT software license, see the accompanying
// file COPYING or http://www.opensource.org/licenses/mit-license.php.

#include <qt/transactiontablemodel.h>

#include <qt/addresstablemodel.h>
#include <qt/guiconstants.h>
#include <qt/guiutil.h>
#include <qt/optionsmodel.h>
#include <qt/platformstyle.h>
#include <qt/transactiondesc.h>
#include <qt/transactionrecord.h>
#include <qt/walletmodel.h>

#include <core_io.h>
#include <interface/handler.h>
#include <interface/node.h>
#include <validation.h>
#include <sync.h>
#include <uint256.h>
#include <util.h>

#include <QColor>
#include <QDateTime>
#include <QDebug>
#include <QIcon>
#include <QList>

// Amount column is right-aligned it contains numbers
static int column_alignments[] = {
        Qt::AlignLeft|Qt::AlignVCenter, /* status */
        Qt::AlignLeft|Qt::AlignVCenter, /* watchonly */
        Qt::AlignLeft|Qt::AlignVCenter, /* date */
        Qt::AlignLeft|Qt::AlignVCenter, /* type */
        Qt::AlignLeft|Qt::AlignVCenter, /* address */
        Qt::AlignRight|Qt::AlignVCenter /* amount */
    };

// Comparison operator for sort/binary search of model tx list
struct TxLessThan
{
    bool operator()(const TransactionRecord &a, const TransactionRecord &b) const
    {
        return a.hash < b.hash;
    }
    bool operator()(const TransactionRecord &a, const uint256 &b) const
    {
        return a.hash < b;
    }
    bool operator()(const uint256 &a, const TransactionRecord &b) const
    {
        return a < b.hash;
    }
};

// Private implementation
class TransactionTablePriv
{
public:
    TransactionTablePriv(TransactionTableModel *_parent) :
        parent(_parent)
    {
    }

    TransactionTableModel *parent;

    /* Local cache of wallet.
     * As it is in the same order as the CWallet, by definition
     * this is sorted by sha256.
     */
    QList<TransactionRecord> cachedWallet;

    /* Query entire wallet anew from core.
     */
    void refreshWallet(interface::Wallet& wallet)
    {
        qDebug() << "TransactionTablePriv::refreshWallet";
        cachedWallet.clear();
        {
<<<<<<< HEAD
            auto locked_chain = wallet->chain().lock();
            LOCK(wallet->cs_wallet);
            for (const auto& entry : wallet->mapWallet)
            {
                if (TransactionRecord::showTransaction(entry.second))
                    cachedWallet.append(TransactionRecord::decomposeTransaction(*locked_chain, wallet, entry.second));
=======
            for (const auto& wtx : wallet.getWalletTxs()) {
                if (TransactionRecord::showTransaction()) {
                    cachedWallet.append(TransactionRecord::decomposeTransaction(wtx));
                }
>>>>>>> 63b41ad0
            }
        }
    }

    /* Update our model of the wallet incrementally, to synchronize our model of the wallet
       with that of the core.

       Call with transaction that was added, removed or changed.
     */
    void updateWallet(interface::Wallet& wallet, const uint256 &hash, int status, bool showTransaction)
    {
        qDebug() << "TransactionTablePriv::updateWallet: " + QString::fromStdString(hash.ToString()) + " " + QString::number(status);

        // Find bounds of this transaction in model
        QList<TransactionRecord>::iterator lower = qLowerBound(
            cachedWallet.begin(), cachedWallet.end(), hash, TxLessThan());
        QList<TransactionRecord>::iterator upper = qUpperBound(
            cachedWallet.begin(), cachedWallet.end(), hash, TxLessThan());
        int lowerIndex = (lower - cachedWallet.begin());
        int upperIndex = (upper - cachedWallet.begin());
        bool inModel = (lower != upper);

        if(status == CT_UPDATED)
        {
            if(showTransaction && !inModel)
                status = CT_NEW; /* Not in model, but want to show, treat as new */
            if(!showTransaction && inModel)
                status = CT_DELETED; /* In model, but want to hide, treat as deleted */
        }

        qDebug() << "    inModel=" + QString::number(inModel) +
                    " Index=" + QString::number(lowerIndex) + "-" + QString::number(upperIndex) +
                    " showTransaction=" + QString::number(showTransaction) + " derivedStatus=" + QString::number(status);

        switch(status)
        {
        case CT_NEW:
            if(inModel)
            {
                qWarning() << "TransactionTablePriv::updateWallet: Warning: Got CT_NEW, but transaction is already in model";
                break;
            }
            if(showTransaction)
            {
<<<<<<< HEAD
                auto locked_chain = wallet->chain().lock();
                LOCK(wallet->cs_wallet);
=======
>>>>>>> 63b41ad0
                // Find transaction in wallet
                interface::WalletTx wtx = wallet.getWalletTx(hash);
                if(!wtx.tx)
                {
                    qWarning() << "TransactionTablePriv::updateWallet: Warning: Got CT_NEW, but transaction is not in wallet";
                    break;
                }
                // Added -- insert at the right position
                QList<TransactionRecord> toInsert =
<<<<<<< HEAD
                        TransactionRecord::decomposeTransaction(*locked_chain, wallet, mi->second);
=======
                        TransactionRecord::decomposeTransaction(wtx);
>>>>>>> 63b41ad0
                if(!toInsert.isEmpty()) /* only if something to insert */
                {
                    parent->beginInsertRows(QModelIndex(), lowerIndex, lowerIndex+toInsert.size()-1);
                    int insert_idx = lowerIndex;
                    for (const TransactionRecord &rec : toInsert)
                    {
                        cachedWallet.insert(insert_idx, rec);
                        insert_idx += 1;
                    }
                    parent->endInsertRows();
                }
            }
            break;
        case CT_DELETED:
            if(!inModel)
            {
                qWarning() << "TransactionTablePriv::updateWallet: Warning: Got CT_DELETED, but transaction is not in model";
                break;
            }
            // Removed -- remove entire transaction from table
            parent->beginRemoveRows(QModelIndex(), lowerIndex, upperIndex-1);
            cachedWallet.erase(lower, upper);
            parent->endRemoveRows();
            break;
        case CT_UPDATED:
            // Miscellaneous updates -- nothing to do, status update will take care of this, and is only computed for
            // visible transactions.
            for (int i = lowerIndex; i < upperIndex; i++) {
                TransactionRecord *rec = &cachedWallet[i];
                rec->status.needsUpdate = true;
            }
            break;
        }
    }

    int size()
    {
        return cachedWallet.size();
    }

    TransactionRecord *index(interface::Wallet& wallet, int idx)
    {
        if(idx >= 0 && idx < cachedWallet.size())
        {
            TransactionRecord *rec = &cachedWallet[idx];

            // Get required locks upfront. This avoids the GUI from getting
            // stuck if the core is holding the locks for a longer time - for
            // example, during a wallet rescan.
            //
            // If a status update is needed (blocks came in since last check),
            //  update the status of this transaction from the wallet. Otherwise,
            // simply re-use the cached status.
<<<<<<< HEAD
            if (auto locked_chain = wallet->chain().lock(true /* try_lock */))
            {
                TRY_LOCK(wallet->cs_wallet, lockWallet);
                if(lockWallet && rec->statusUpdateNeeded())
                {
                    std::map<uint256, CWalletTx>::iterator mi = wallet->mapWallet.find(rec->hash);

                    if(mi != wallet->mapWallet.end())
                    {
                        rec->updateStatus(*locked_chain, mi->second);
                    }
                }
=======
            interface::WalletTxStatus wtx;
            int numBlocks;
            int64_t adjustedTime;
            if (wallet.tryGetTxStatus(rec->hash, wtx, numBlocks, adjustedTime) && rec->statusUpdateNeeded(numBlocks)) {
                rec->updateStatus(wtx, numBlocks, adjustedTime);
>>>>>>> 63b41ad0
            }
            return rec;
        }
        return 0;
    }

    QString describe(interface::Node& node, interface::Wallet& wallet, TransactionRecord *rec, int unit)
    {
        return TransactionDesc::toHTML(node, wallet, rec, unit);
    }

    QString getTxHex(interface::Wallet& wallet, TransactionRecord *rec)
    {
        auto tx = wallet.getTx(rec->hash);
        if (tx) {
            std::string strHex = EncodeHexTx(*tx);
            return QString::fromStdString(strHex);
        }
        return QString();
    }
};

TransactionTableModel::TransactionTableModel(const PlatformStyle *_platformStyle, WalletModel *parent):
        QAbstractTableModel(parent),
        walletModel(parent),
        priv(new TransactionTablePriv(this)),
        fProcessingQueuedTransactions(false),
        platformStyle(_platformStyle)
{
    columns << QString() << QString() << tr("Date") << tr("Type") << tr("Label") << BitcoinUnits::getAmountColumnTitle(walletModel->getOptionsModel()->getDisplayUnit());
    priv->refreshWallet(walletModel->wallet());

    connect(walletModel->getOptionsModel(), SIGNAL(displayUnitChanged(int)), this, SLOT(updateDisplayUnit()));

    subscribeToCoreSignals();
}

TransactionTableModel::~TransactionTableModel()
{
    unsubscribeFromCoreSignals();
    delete priv;
}

/** Updates the column title to "Amount (DisplayUnit)" and emits headerDataChanged() signal for table headers to react. */
void TransactionTableModel::updateAmountColumnTitle()
{
    columns[Amount] = BitcoinUnits::getAmountColumnTitle(walletModel->getOptionsModel()->getDisplayUnit());
    Q_EMIT headerDataChanged(Qt::Horizontal,Amount,Amount);
}

void TransactionTableModel::updateTransaction(const QString &hash, int status, bool showTransaction)
{
    uint256 updated;
    updated.SetHex(hash.toStdString());

    priv->updateWallet(walletModel->wallet(), updated, status, showTransaction);
}

void TransactionTableModel::updateConfirmations()
{
    // Blocks came in since last poll.
    // Invalidate status (number of confirmations) and (possibly) description
    //  for all rows. Qt is smart enough to only actually request the data for the
    //  visible rows.
    Q_EMIT dataChanged(index(0, Status), index(priv->size()-1, Status));
    Q_EMIT dataChanged(index(0, ToAddress), index(priv->size()-1, ToAddress));
}

int TransactionTableModel::rowCount(const QModelIndex &parent) const
{
    Q_UNUSED(parent);
    return priv->size();
}

int TransactionTableModel::columnCount(const QModelIndex &parent) const
{
    Q_UNUSED(parent);
    return columns.length();
}

QString TransactionTableModel::formatTxStatus(const TransactionRecord *wtx) const
{
    QString status;

    switch(wtx->status.status)
    {
    case TransactionStatus::OpenUntilBlock:
        status = tr("Open for %n more block(s)","",wtx->status.open_for);
        break;
    case TransactionStatus::OpenUntilDate:
        status = tr("Open until %1").arg(GUIUtil::dateTimeStr(wtx->status.open_for));
        break;
    case TransactionStatus::Offline:
        status = tr("Offline");
        break;
    case TransactionStatus::Unconfirmed:
        status = tr("Unconfirmed");
        break;
    case TransactionStatus::Abandoned:
        status = tr("Abandoned");
        break;
    case TransactionStatus::Confirming:
        status = tr("Confirming (%1 of %2 recommended confirmations)").arg(wtx->status.depth).arg(TransactionRecord::RecommendedNumConfirmations);
        break;
    case TransactionStatus::Confirmed:
        status = tr("Confirmed (%1 confirmations)").arg(wtx->status.depth);
        break;
    case TransactionStatus::Conflicted:
        status = tr("Conflicted");
        break;
    case TransactionStatus::Immature:
        status = tr("Immature (%1 confirmations, will be available after %2)").arg(wtx->status.depth).arg(wtx->status.depth + wtx->status.matures_in);
        break;
    case TransactionStatus::MaturesWarning:
        status = tr("This block was not received by any other nodes and will probably not be accepted!");
        break;
    case TransactionStatus::NotAccepted:
        status = tr("Generated but not accepted");
        break;
    }

    return status;
}

QString TransactionTableModel::formatTxDate(const TransactionRecord *wtx) const
{
    if(wtx->time)
    {
        return GUIUtil::dateTimeStr(wtx->time);
    }
    return QString();
}

/* Look up address in address book, if found return label (address)
   otherwise just return (address)
 */
QString TransactionTableModel::lookupAddress(const std::string &address, bool tooltip) const
{
    QString label = walletModel->getAddressTableModel()->labelForAddress(QString::fromStdString(address));
    QString description;
    if(!label.isEmpty())
    {
        description += label;
    }
    if(label.isEmpty() || tooltip)
    {
        description += QString(" (") + QString::fromStdString(address) + QString(")");
    }
    return description;
}

QString TransactionTableModel::formatTxType(const TransactionRecord *wtx) const
{
    switch(wtx->type)
    {
    case TransactionRecord::RecvWithAddress:
        return tr("Received with");
    case TransactionRecord::RecvFromOther:
        return tr("Received from");
    case TransactionRecord::SendToAddress:
    case TransactionRecord::SendToOther:
        return tr("Sent to");
    case TransactionRecord::SendToSelf:
        return tr("Payment to yourself");
    case TransactionRecord::Generated:
        return tr("Mined");
    default:
        return QString();
    }
}

QVariant TransactionTableModel::txAddressDecoration(const TransactionRecord *wtx) const
{
    switch(wtx->type)
    {
    case TransactionRecord::Generated:
        return QIcon(":/icons/tx_mined");
    case TransactionRecord::RecvWithAddress:
    case TransactionRecord::RecvFromOther:
        return QIcon(":/icons/tx_input");
    case TransactionRecord::SendToAddress:
    case TransactionRecord::SendToOther:
        return QIcon(":/icons/tx_output");
    default:
        return QIcon(":/icons/tx_inout");
    }
}

QString TransactionTableModel::formatTxToAddress(const TransactionRecord *wtx, bool tooltip) const
{
    QString watchAddress;
    if (tooltip) {
        // Mark transactions involving watch-only addresses by adding " (watch-only)"
        watchAddress = wtx->involvesWatchAddress ? QString(" (") + tr("watch-only") + QString(")") : "";
    }

    switch(wtx->type)
    {
    case TransactionRecord::RecvFromOther:
        return QString::fromStdString(wtx->address) + watchAddress;
    case TransactionRecord::RecvWithAddress:
    case TransactionRecord::SendToAddress:
    case TransactionRecord::Generated:
        return lookupAddress(wtx->address, tooltip) + watchAddress;
    case TransactionRecord::SendToOther:
        return QString::fromStdString(wtx->address) + watchAddress;
    case TransactionRecord::SendToSelf:
    default:
        return tr("(n/a)") + watchAddress;
    }
}

QVariant TransactionTableModel::addressColor(const TransactionRecord *wtx) const
{
    // Show addresses without label in a less visible color
    switch(wtx->type)
    {
    case TransactionRecord::RecvWithAddress:
    case TransactionRecord::SendToAddress:
    case TransactionRecord::Generated:
        {
        QString label = walletModel->getAddressTableModel()->labelForAddress(QString::fromStdString(wtx->address));
        if(label.isEmpty())
            return COLOR_BAREADDRESS;
        } break;
    case TransactionRecord::SendToSelf:
        return COLOR_BAREADDRESS;
    default:
        break;
    }
    return QVariant();
}

QString TransactionTableModel::formatTxAmount(const TransactionRecord *wtx, bool showUnconfirmed, BitcoinUnits::SeparatorStyle separators) const
{
    QString str = BitcoinUnits::format(walletModel->getOptionsModel()->getDisplayUnit(), wtx->credit + wtx->debit, false, separators);
    if(showUnconfirmed)
    {
        if(!wtx->status.countsForBalance)
        {
            str = QString("[") + str + QString("]");
        }
    }
    return QString(str);
}

QVariant TransactionTableModel::txStatusDecoration(const TransactionRecord *wtx) const
{
    switch(wtx->status.status)
    {
    case TransactionStatus::OpenUntilBlock:
    case TransactionStatus::OpenUntilDate:
        return COLOR_TX_STATUS_OPENUNTILDATE;
    case TransactionStatus::Offline:
        return COLOR_TX_STATUS_OFFLINE;
    case TransactionStatus::Unconfirmed:
        return QIcon(":/icons/transaction_0");
    case TransactionStatus::Abandoned:
        return QIcon(":/icons/transaction_abandoned");
    case TransactionStatus::Confirming:
        switch(wtx->status.depth)
        {
        case 1: return QIcon(":/icons/transaction_1");
        case 2: return QIcon(":/icons/transaction_2");
        case 3: return QIcon(":/icons/transaction_3");
        case 4: return QIcon(":/icons/transaction_4");
        default: return QIcon(":/icons/transaction_5");
        };
    case TransactionStatus::Confirmed:
        return QIcon(":/icons/transaction_confirmed");
    case TransactionStatus::Conflicted:
        return QIcon(":/icons/transaction_conflicted");
    case TransactionStatus::Immature: {
        int total = wtx->status.depth + wtx->status.matures_in;
        int part = (wtx->status.depth * 4 / total) + 1;
        return QIcon(QString(":/icons/transaction_%1").arg(part));
        }
    case TransactionStatus::MaturesWarning:
    case TransactionStatus::NotAccepted:
        return QIcon(":/icons/transaction_0");
    default:
        return COLOR_BLACK;
    }
}

QVariant TransactionTableModel::txWatchonlyDecoration(const TransactionRecord *wtx) const
{
    if (wtx->involvesWatchAddress)
        return QIcon(":/icons/eye");
    else
        return QVariant();
}

QString TransactionTableModel::formatTooltip(const TransactionRecord *rec) const
{
    QString tooltip = formatTxStatus(rec) + QString("\n") + formatTxType(rec);
    if(rec->type==TransactionRecord::RecvFromOther || rec->type==TransactionRecord::SendToOther ||
       rec->type==TransactionRecord::SendToAddress || rec->type==TransactionRecord::RecvWithAddress)
    {
        tooltip += QString(" ") + formatTxToAddress(rec, true);
    }
    return tooltip;
}

QVariant TransactionTableModel::data(const QModelIndex &index, int role) const
{
    if(!index.isValid())
        return QVariant();
    TransactionRecord *rec = static_cast<TransactionRecord*>(index.internalPointer());

    switch(role)
    {
    case RawDecorationRole:
        switch(index.column())
        {
        case Status:
            return txStatusDecoration(rec);
        case Watchonly:
            return txWatchonlyDecoration(rec);
        case ToAddress:
            return txAddressDecoration(rec);
        }
        break;
    case Qt::DecorationRole:
    {
        QIcon icon = qvariant_cast<QIcon>(index.data(RawDecorationRole));
        return platformStyle->TextColorIcon(icon);
    }
    case Qt::DisplayRole:
        switch(index.column())
        {
        case Date:
            return formatTxDate(rec);
        case Type:
            return formatTxType(rec);
        case ToAddress:
            return formatTxToAddress(rec, false);
        case Amount:
            return formatTxAmount(rec, true, BitcoinUnits::separatorAlways);
        }
        break;
    case Qt::EditRole:
        // Edit role is used for sorting, so return the unformatted values
        switch(index.column())
        {
        case Status:
            return QString::fromStdString(rec->status.sortKey);
        case Date:
            return rec->time;
        case Type:
            return formatTxType(rec);
        case Watchonly:
            return (rec->involvesWatchAddress ? 1 : 0);
        case ToAddress:
            return formatTxToAddress(rec, true);
        case Amount:
            return qint64(rec->credit + rec->debit);
        }
        break;
    case Qt::ToolTipRole:
        return formatTooltip(rec);
    case Qt::TextAlignmentRole:
        return column_alignments[index.column()];
    case Qt::ForegroundRole:
        // Use the "danger" color for abandoned transactions
        if(rec->status.status == TransactionStatus::Abandoned)
        {
            return COLOR_TX_STATUS_DANGER;
        }
        // Non-confirmed (but not immature) as transactions are grey
        if(!rec->status.countsForBalance && rec->status.status != TransactionStatus::Immature)
        {
            return COLOR_UNCONFIRMED;
        }
        if(index.column() == Amount && (rec->credit+rec->debit) < 0)
        {
            return COLOR_NEGATIVE;
        }
        if(index.column() == ToAddress)
        {
            return addressColor(rec);
        }
        break;
    case TypeRole:
        return rec->type;
    case DateRole:
        return QDateTime::fromTime_t(static_cast<uint>(rec->time));
    case WatchonlyRole:
        return rec->involvesWatchAddress;
    case WatchonlyDecorationRole:
        return txWatchonlyDecoration(rec);
    case LongDescriptionRole:
        return priv->describe(walletModel->node(), walletModel->wallet(), rec, walletModel->getOptionsModel()->getDisplayUnit());
    case AddressRole:
        return QString::fromStdString(rec->address);
    case LabelRole:
        return walletModel->getAddressTableModel()->labelForAddress(QString::fromStdString(rec->address));
    case AmountRole:
        return qint64(rec->credit + rec->debit);
    case TxIDRole:
        return rec->getTxID();
    case TxHashRole:
        return QString::fromStdString(rec->hash.ToString());
    case TxHexRole:
        return priv->getTxHex(walletModel->wallet(), rec);
    case TxPlainTextRole:
        {
            QString details;
            QDateTime date = QDateTime::fromTime_t(static_cast<uint>(rec->time));
            QString txLabel = walletModel->getAddressTableModel()->labelForAddress(QString::fromStdString(rec->address));

            details.append(date.toString("M/d/yy HH:mm"));
            details.append(" ");
            details.append(formatTxStatus(rec));
            details.append(". ");
            if(!formatTxType(rec).isEmpty()) {
                details.append(formatTxType(rec));
                details.append(" ");
            }
            if(!rec->address.empty()) {
                if(txLabel.isEmpty())
                    details.append(tr("(no label)") + " ");
                else {
                    details.append("(");
                    details.append(txLabel);
                    details.append(") ");
                }
                details.append(QString::fromStdString(rec->address));
                details.append(" ");
            }
            details.append(formatTxAmount(rec, false, BitcoinUnits::separatorNever));
            return details;
        }
    case ConfirmedRole:
        return rec->status.countsForBalance;
    case FormattedAmountRole:
        // Used for copy/export, so don't include separators
        return formatTxAmount(rec, false, BitcoinUnits::separatorNever);
    case StatusRole:
        return rec->status.status;
    }
    return QVariant();
}

QVariant TransactionTableModel::headerData(int section, Qt::Orientation orientation, int role) const
{
    if(orientation == Qt::Horizontal)
    {
        if(role == Qt::DisplayRole)
        {
            return columns[section];
        }
        else if (role == Qt::TextAlignmentRole)
        {
            return column_alignments[section];
        } else if (role == Qt::ToolTipRole)
        {
            switch(section)
            {
            case Status:
                return tr("Transaction status. Hover over this field to show number of confirmations.");
            case Date:
                return tr("Date and time that the transaction was received.");
            case Type:
                return tr("Type of transaction.");
            case Watchonly:
                return tr("Whether or not a watch-only address is involved in this transaction.");
            case ToAddress:
                return tr("User-defined intent/purpose of the transaction.");
            case Amount:
                return tr("Amount removed from or added to balance.");
            }
        }
    }
    return QVariant();
}

QModelIndex TransactionTableModel::index(int row, int column, const QModelIndex &parent) const
{
    Q_UNUSED(parent);
    TransactionRecord *data = priv->index(walletModel->wallet(), row);
    if(data)
    {
        return createIndex(row, column, priv->index(walletModel->wallet(), row));
    }
    return QModelIndex();
}

void TransactionTableModel::updateDisplayUnit()
{
    // emit dataChanged to update Amount column with the current unit
    updateAmountColumnTitle();
    Q_EMIT dataChanged(index(0, Amount), index(priv->size()-1, Amount));
}

// queue notifications to show a non freezing progress dialog e.g. for rescan
struct TransactionNotification
{
public:
    TransactionNotification() {}
    TransactionNotification(uint256 _hash, ChangeType _status, bool _showTransaction):
        hash(_hash), status(_status), showTransaction(_showTransaction) {}

    void invoke(QObject *ttm)
    {
        QString strHash = QString::fromStdString(hash.GetHex());
        qDebug() << "NotifyTransactionChanged: " + strHash + " status= " + QString::number(status);
        QMetaObject::invokeMethod(ttm, "updateTransaction", Qt::QueuedConnection,
                                  Q_ARG(QString, strHash),
                                  Q_ARG(int, status),
                                  Q_ARG(bool, showTransaction));
    }
private:
    uint256 hash;
    ChangeType status;
    bool showTransaction;
};

static bool fQueueNotifications = false;
static std::vector< TransactionNotification > vQueueNotifications;

static void NotifyTransactionChanged(TransactionTableModel *ttm, const uint256 &hash, ChangeType status)
{
    // Find transaction in wallet
    // Determine whether to show transaction or not (determine this here so that no relocking is needed in GUI thread)
    bool showTransaction = TransactionRecord::showTransaction();

    TransactionNotification notification(hash, status, showTransaction);

    if (fQueueNotifications)
    {
        vQueueNotifications.push_back(notification);
        return;
    }
    notification.invoke(ttm);
}

static void ShowProgress(TransactionTableModel *ttm, const std::string &title, int nProgress)
{
    if (nProgress == 0)
        fQueueNotifications = true;

    if (nProgress == 100)
    {
        fQueueNotifications = false;
        if (vQueueNotifications.size() > 10) // prevent balloon spam, show maximum 10 balloons
            QMetaObject::invokeMethod(ttm, "setProcessingQueuedTransactions", Qt::QueuedConnection, Q_ARG(bool, true));
        for (unsigned int i = 0; i < vQueueNotifications.size(); ++i)
        {
            if (vQueueNotifications.size() - i <= 10)
                QMetaObject::invokeMethod(ttm, "setProcessingQueuedTransactions", Qt::QueuedConnection, Q_ARG(bool, false));

            vQueueNotifications[i].invoke(ttm);
        }
        std::vector<TransactionNotification >().swap(vQueueNotifications); // clear
    }
}

void TransactionTableModel::subscribeToCoreSignals()
{
    // Connect signals to wallet
    m_handler_transaction_changed = walletModel->wallet().handleTransactionChanged(boost::bind(NotifyTransactionChanged, this, _1, _2));
    m_handler_show_progress = walletModel->wallet().handleShowProgress(boost::bind(ShowProgress, this, _1, _2));
}

void TransactionTableModel::unsubscribeFromCoreSignals()
{
    // Disconnect signals from wallet
    m_handler_transaction_changed->disconnect();
    m_handler_show_progress->disconnect();
}<|MERGE_RESOLUTION|>--- conflicted
+++ resolved
@@ -78,19 +78,10 @@
         qDebug() << "TransactionTablePriv::refreshWallet";
         cachedWallet.clear();
         {
-<<<<<<< HEAD
-            auto locked_chain = wallet->chain().lock();
-            LOCK(wallet->cs_wallet);
-            for (const auto& entry : wallet->mapWallet)
-            {
-                if (TransactionRecord::showTransaction(entry.second))
-                    cachedWallet.append(TransactionRecord::decomposeTransaction(*locked_chain, wallet, entry.second));
-=======
             for (const auto& wtx : wallet.getWalletTxs()) {
                 if (TransactionRecord::showTransaction()) {
                     cachedWallet.append(TransactionRecord::decomposeTransaction(wtx));
                 }
->>>>>>> 63b41ad0
             }
         }
     }
@@ -135,11 +126,6 @@
             }
             if(showTransaction)
             {
-<<<<<<< HEAD
-                auto locked_chain = wallet->chain().lock();
-                LOCK(wallet->cs_wallet);
-=======
->>>>>>> 63b41ad0
                 // Find transaction in wallet
                 interface::WalletTx wtx = wallet.getWalletTx(hash);
                 if(!wtx.tx)
@@ -149,11 +135,7 @@
                 }
                 // Added -- insert at the right position
                 QList<TransactionRecord> toInsert =
-<<<<<<< HEAD
-                        TransactionRecord::decomposeTransaction(*locked_chain, wallet, mi->second);
-=======
                         TransactionRecord::decomposeTransaction(wtx);
->>>>>>> 63b41ad0
                 if(!toInsert.isEmpty()) /* only if something to insert */
                 {
                     parent->beginInsertRows(QModelIndex(), lowerIndex, lowerIndex+toInsert.size()-1);
@@ -207,26 +189,11 @@
             // If a status update is needed (blocks came in since last check),
             //  update the status of this transaction from the wallet. Otherwise,
             // simply re-use the cached status.
-<<<<<<< HEAD
-            if (auto locked_chain = wallet->chain().lock(true /* try_lock */))
-            {
-                TRY_LOCK(wallet->cs_wallet, lockWallet);
-                if(lockWallet && rec->statusUpdateNeeded())
-                {
-                    std::map<uint256, CWalletTx>::iterator mi = wallet->mapWallet.find(rec->hash);
-
-                    if(mi != wallet->mapWallet.end())
-                    {
-                        rec->updateStatus(*locked_chain, mi->second);
-                    }
-                }
-=======
             interface::WalletTxStatus wtx;
             int numBlocks;
             int64_t adjustedTime;
             if (wallet.tryGetTxStatus(rec->hash, wtx, numBlocks, adjustedTime) && rec->statusUpdateNeeded(numBlocks)) {
                 rec->updateStatus(wtx, numBlocks, adjustedTime);
->>>>>>> 63b41ad0
             }
             return rec;
         }
