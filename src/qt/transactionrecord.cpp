// Copyright (c) 2011-2017 The Bitcoin Core developers
// Distributed under the MIT software license, see the accompanying
// file COPYING or http://www.opensource.org/licenses/mit-license.php.

#include <qt/transactionrecord.h>

#include <base58.h>
#include <consensus/consensus.h>
#include <interface/wallet.h>
#include <validation.h>
#include <timedata.h>

#include <stdint.h>


/* Return positive answer if transaction should be shown in list.
 */
bool TransactionRecord::showTransaction()
{
    // There are currently no cases where we hide transactions, but
    // we may want to use this in the future for things like RBF.
    return true;
}

/*
 * Decompose CWallet transaction to model transaction records.
 */
<<<<<<< HEAD
QList<TransactionRecord> TransactionRecord::decomposeTransaction(interface::Chain::Lock& locked_chain, const CWallet *wallet, const CWalletTx &wtx)
{
    QList<TransactionRecord> parts;
    int64_t nTime = wtx.GetTxTime();
    CAmount nCredit = wtx.GetCredit(locked_chain, ISMINE_ALL);
    CAmount nDebit = wtx.GetDebit(ISMINE_ALL);
=======
QList<TransactionRecord> TransactionRecord::decomposeTransaction(const interface::WalletTx& wtx)
{
    QList<TransactionRecord> parts;
    int64_t nTime = wtx.time;
    CAmount nCredit = wtx.credit;
    CAmount nDebit = wtx.debit;
>>>>>>> 63b41ad0
    CAmount nNet = nCredit - nDebit;
    uint256 hash = wtx.tx->GetHash();
    std::map<std::string, std::string> mapValue = wtx.value_map;

    if (nNet > 0 || wtx.is_coinbase)
    {
        //
        // Credit
        //
        for(unsigned int i = 0; i < wtx.tx->vout.size(); i++)
        {
            const CTxOut& txout = wtx.tx->vout[i];
            isminetype mine = wtx.txout_is_mine[i];
            if(mine)
            {
                TransactionRecord sub(hash, nTime);
                CTxDestination address;
                sub.idx = i; // vout index
                sub.credit = txout.nValue;
                sub.involvesWatchAddress = mine & ISMINE_WATCH_ONLY;
                if (wtx.txout_address_is_mine[i])
                {
                    // Received by Bitcoin Address
                    sub.type = TransactionRecord::RecvWithAddress;
                    sub.address = EncodeDestination(wtx.txout_address[i]);
                }
                else
                {
                    // Received by IP connection (deprecated features), or a multisignature or other non-simple transaction
                    sub.type = TransactionRecord::RecvFromOther;
                    sub.address = mapValue["from"];
                }
                if (wtx.is_coinbase)
                {
                    // Generated
                    sub.type = TransactionRecord::Generated;
                }

                parts.append(sub);
            }
        }
    }
    else
    {
        bool involvesWatchAddress = false;
        isminetype fAllFromMe = ISMINE_SPENDABLE;
        for (isminetype mine : wtx.txin_is_mine)
        {
            if(mine & ISMINE_WATCH_ONLY) involvesWatchAddress = true;
            if(fAllFromMe > mine) fAllFromMe = mine;
        }

        isminetype fAllToMe = ISMINE_SPENDABLE;
        for (isminetype mine : wtx.txout_is_mine)
        {
            if(mine & ISMINE_WATCH_ONLY) involvesWatchAddress = true;
            if(fAllToMe > mine) fAllToMe = mine;
        }

        if (fAllFromMe && fAllToMe)
        {
            // Payment to self
            CAmount nChange = wtx.change;

            parts.append(TransactionRecord(hash, nTime, TransactionRecord::SendToSelf, "",
                            -(nDebit - nChange), nCredit - nChange));
            parts.last().involvesWatchAddress = involvesWatchAddress;   // maybe pass to TransactionRecord as constructor argument
        }
        else if (fAllFromMe)
        {
            //
            // Debit
            //
            CAmount nTxFee = nDebit - wtx.tx->GetValueOut();

            for (unsigned int nOut = 0; nOut < wtx.tx->vout.size(); nOut++)
            {
                const CTxOut& txout = wtx.tx->vout[nOut];
                TransactionRecord sub(hash, nTime);
                sub.idx = nOut;
                sub.involvesWatchAddress = involvesWatchAddress;

                if(wtx.txout_is_mine[nOut])
                {
                    // Ignore parts sent to self, as this is usually the change
                    // from a transaction sent back to our own address.
                    continue;
                }

                if (!boost::get<CNoDestination>(&wtx.txout_address[nOut]))
                {
                    // Sent to Bitcoin Address
                    sub.type = TransactionRecord::SendToAddress;
                    sub.address = EncodeDestination(wtx.txout_address[nOut]);
                }
                else
                {
                    // Sent to IP, or other non-address transaction like OP_EVAL
                    sub.type = TransactionRecord::SendToOther;
                    sub.address = mapValue["to"];
                }

                CAmount nValue = txout.nValue;
                /* Add fee to first output */
                if (nTxFee > 0)
                {
                    nValue += nTxFee;
                    nTxFee = 0;
                }
                sub.debit = -nValue;

                parts.append(sub);
            }
        }
        else
        {
            //
            // Mixed debit transaction, can't break down payees
            //
            parts.append(TransactionRecord(hash, nTime, TransactionRecord::Other, "", nNet, 0));
            parts.last().involvesWatchAddress = involvesWatchAddress;
        }
    }

    return parts;
}

<<<<<<< HEAD
void TransactionRecord::updateStatus(interface::Chain::Lock& locked_chain, const CWalletTx &wtx)
=======
void TransactionRecord::updateStatus(const interface::WalletTxStatus& wtx, int numBlocks, int64_t adjustedTime)
>>>>>>> 63b41ad0
{
    // Determine transaction status

    // Sort order, unrecorded transactions sort to the top
    status.sortKey = strprintf("%010d-%01d-%010u-%03d",
        wtx.block_height,
        wtx.is_coinbase ? 1 : 0,
        wtx.time_received,
        idx);
<<<<<<< HEAD
    status.countsForBalance = wtx.IsTrusted(locked_chain) && !(wtx.GetBlocksToMaturity(locked_chain) > 0);
    status.depth = wtx.GetDepthInMainChain(locked_chain);
    status.cur_num_blocks = chainActive.Height();
=======
    status.countsForBalance = wtx.is_trusted && !(wtx.blocks_to_maturity > 0);
    status.depth = wtx.depth_in_main_chain;
    status.cur_num_blocks = numBlocks;
>>>>>>> 63b41ad0

    if (!wtx.is_final)
    {
        if (wtx.lock_time < LOCKTIME_THRESHOLD)
        {
            status.status = TransactionStatus::OpenUntilBlock;
            status.open_for = wtx.lock_time - numBlocks;
        }
        else
        {
            status.status = TransactionStatus::OpenUntilDate;
            status.open_for = wtx.lock_time;
        }
    }
    // For generated transactions, determine maturity
    else if(type == TransactionRecord::Generated)
    {
<<<<<<< HEAD
        if (wtx.GetBlocksToMaturity(locked_chain) > 0)
        {
            status.status = TransactionStatus::Immature;

            if (wtx.IsInMainChain(locked_chain))
            {
                status.matures_in = wtx.GetBlocksToMaturity(locked_chain);
=======
        if (wtx.blocks_to_maturity > 0)
        {
            status.status = TransactionStatus::Immature;

            if (wtx.is_in_main_chain)
            {
                status.matures_in = wtx.blocks_to_maturity;
>>>>>>> 63b41ad0

                // Check if the block was requested by anyone
                if (adjustedTime - wtx.time_received > 2 * 60 && wtx.request_count == 0)
                    status.status = TransactionStatus::MaturesWarning;
            }
            else
            {
                status.status = TransactionStatus::NotAccepted;
            }
        }
        else
        {
            status.status = TransactionStatus::Confirmed;
        }
    }
    else
    {
        if (status.depth < 0)
        {
            status.status = TransactionStatus::Conflicted;
        }
        else if (adjustedTime - wtx.time_received > 2 * 60 && wtx.request_count == 0)
        {
            status.status = TransactionStatus::Offline;
        }
        else if (status.depth == 0)
        {
            status.status = TransactionStatus::Unconfirmed;
            if (wtx.is_abandoned)
                status.status = TransactionStatus::Abandoned;
        }
        else if (status.depth < RecommendedNumConfirmations)
        {
            status.status = TransactionStatus::Confirming;
        }
        else
        {
            status.status = TransactionStatus::Confirmed;
        }
    }
    status.needsUpdate = false;
}

bool TransactionRecord::statusUpdateNeeded(int numBlocks) const
{
    return status.cur_num_blocks != numBlocks || status.needsUpdate;
}

QString TransactionRecord::getTxID() const
{
    return QString::fromStdString(hash.ToString());
}

int TransactionRecord::getOutputIndex() const
{
    return idx;
}<|MERGE_RESOLUTION|>--- conflicted
+++ resolved
@@ -25,21 +25,12 @@
 /*
  * Decompose CWallet transaction to model transaction records.
  */
-<<<<<<< HEAD
-QList<TransactionRecord> TransactionRecord::decomposeTransaction(interface::Chain::Lock& locked_chain, const CWallet *wallet, const CWalletTx &wtx)
-{
-    QList<TransactionRecord> parts;
-    int64_t nTime = wtx.GetTxTime();
-    CAmount nCredit = wtx.GetCredit(locked_chain, ISMINE_ALL);
-    CAmount nDebit = wtx.GetDebit(ISMINE_ALL);
-=======
 QList<TransactionRecord> TransactionRecord::decomposeTransaction(const interface::WalletTx& wtx)
 {
     QList<TransactionRecord> parts;
     int64_t nTime = wtx.time;
     CAmount nCredit = wtx.credit;
     CAmount nDebit = wtx.debit;
->>>>>>> 63b41ad0
     CAmount nNet = nCredit - nDebit;
     uint256 hash = wtx.tx->GetHash();
     std::map<std::string, std::string> mapValue = wtx.value_map;
@@ -167,11 +158,7 @@
     return parts;
 }
 
-<<<<<<< HEAD
-void TransactionRecord::updateStatus(interface::Chain::Lock& locked_chain, const CWalletTx &wtx)
-=======
 void TransactionRecord::updateStatus(const interface::WalletTxStatus& wtx, int numBlocks, int64_t adjustedTime)
->>>>>>> 63b41ad0
 {
     // Determine transaction status
 
@@ -181,15 +168,9 @@
         wtx.is_coinbase ? 1 : 0,
         wtx.time_received,
         idx);
-<<<<<<< HEAD
-    status.countsForBalance = wtx.IsTrusted(locked_chain) && !(wtx.GetBlocksToMaturity(locked_chain) > 0);
-    status.depth = wtx.GetDepthInMainChain(locked_chain);
-    status.cur_num_blocks = chainActive.Height();
-=======
     status.countsForBalance = wtx.is_trusted && !(wtx.blocks_to_maturity > 0);
     status.depth = wtx.depth_in_main_chain;
     status.cur_num_blocks = numBlocks;
->>>>>>> 63b41ad0
 
     if (!wtx.is_final)
     {
@@ -207,23 +188,13 @@
     // For generated transactions, determine maturity
     else if(type == TransactionRecord::Generated)
     {
-<<<<<<< HEAD
-        if (wtx.GetBlocksToMaturity(locked_chain) > 0)
+        if (wtx.blocks_to_maturity > 0)
         {
             status.status = TransactionStatus::Immature;
 
-            if (wtx.IsInMainChain(locked_chain))
-            {
-                status.matures_in = wtx.GetBlocksToMaturity(locked_chain);
-=======
-        if (wtx.blocks_to_maturity > 0)
-        {
-            status.status = TransactionStatus::Immature;
-
             if (wtx.is_in_main_chain)
             {
                 status.matures_in = wtx.blocks_to_maturity;
->>>>>>> 63b41ad0
 
                 // Check if the block was requested by anyone
                 if (adjustedTime - wtx.time_received > 2 * 60 && wtx.request_count == 0)
