--- conflicted
+++ resolved
@@ -196,17 +196,10 @@
 
     assert(fileout == nullptr);
     assert(vMsgsBeforeOpenLog);
-<<<<<<< HEAD
-    boost::filesystem::path pathDebug = GetDataDir() / "debug.log";
-    fileout = fopen(pathDebug.string().c_str(), "a");
-    if (fileout) {
-        setbuf(fileout, NULL); // unbuffered
-=======
     fs::path pathDebug = GetDataDir() / "debug.log";
     fileout = fsbridge::fopen(pathDebug, "a");
     if (fileout) {
         setbuf(fileout, nullptr); // unbuffered
->>>>>>> 3751912e
         // dump buffered messages from before we opened the log
         while (!vMsgsBeforeOpenLog->empty()) {
             FileWriteStr(vMsgsBeforeOpenLog->front(), fileout);
