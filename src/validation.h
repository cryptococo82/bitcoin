--- conflicted
+++ resolved
@@ -284,11 +284,6 @@
 void PruneOneBlockFile(const int fileNumber);
 
 /**
- *  Mark one block file as pruned.
- */
-void PruneOneBlockFile(const int fileNumber);
-
-/**
  *  Actually unlink the specified files
  */
 void UnlinkPrunedFiles(const std::set<int>& setFilesToPrune);
@@ -320,41 +315,6 @@
 /** Get the block height at which the BIP9 deployment switched into the state for the block building on the current tip. */
 int VersionBitsTipStateSinceHeight(const Consensus::Params& params, Consensus::DeploymentPos pos);
 
-<<<<<<< HEAD
-/**
- * Count ECDSA signature operations the old-fashioned (pre-0.6) way
- * @return number of sigops this transaction's outputs will produce when spent
- * @see CTransaction::FetchInputs
- */
-unsigned int GetLegacySigOpCount(const CTransaction& tx);
-
-/**
- * Count ECDSA signature operations in pay-to-script-hash inputs.
- *
- * @param[in] mapInputs Map of previous transactions that have outputs we're spending
- * @return maximum number of sigops required to validate this transaction's inputs
- * @see CTransaction::FetchInputs
- */
-unsigned int GetP2SHSigOpCount(const CTransaction& tx, const CCoinsViewCache& mapInputs);
-
-/**
- * Compute total signature operation cost of a transaction.
- * @param[in] tx     Transaction for which we are computing the cost
- * @param[in] inputs Map of previous transactions that have outputs we're spending
- * @param[out] flags Script verification flags
- * @return Total signature operation cost of tx
- */
-int64_t GetTransactionSigOpCost(const CTransaction& tx, const CCoinsViewCache& inputs, int flags);
-
-/**
- * Check whether all inputs of this transaction are valid (no double spends, scripts & sigs, amounts)
- * This does not modify the UTXO set. If pvChecks is not NULL, script checks are pushed onto it
- * instead of being performed inline.
- */
-bool CheckInputs(const CTransaction& tx, CValidationState &state, const CCoinsViewCache &view, bool fScriptChecks,
-                 unsigned int flags, bool cacheStore, PrecomputedTransactionData& txdata, std::vector<CScriptCheck> *pvChecks = NULL);
-=======
->>>>>>> 3751912e
 
 /** Apply the effects of this transaction on the UTXO set represented by view */
 void UpdateCoins(const CTransaction& tx, CCoinsViewCache& inputs, int nHeight);
@@ -517,9 +477,6 @@
 /** Get block file info entry for one block file */
 CBlockFileInfo* GetBlockFileInfo(size_t n);
 
-/** Get block file info entry for one block file */
-CBlockFileInfo* GetBlockFileInfo(size_t n);
-
 /** Dump the mempool to disk. */
 void DumpMempool();
 
