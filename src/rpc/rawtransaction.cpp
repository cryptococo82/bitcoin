--- conflicted
+++ resolved
@@ -943,11 +943,7 @@
         CValidationState state;
         bool fMissingInputs;
         bool fLimitFree = true;
-<<<<<<< HEAD
-        if (!AcceptToMemoryPool(mempool, state, std::move(tx), fLimitFree, &fMissingInputs, nullptr, false, nMaxRawTxFee)) {
-=======
-        if (!AcceptToMemoryPool(mempool, state, tx, fLimitFree, &fMissingInputs, NULL, false, nMaxRawTxFee)) {
->>>>>>> 964f376b
+        if (!AcceptToMemoryPool(mempool, state, tx, fLimitFree, &fMissingInputs, nullptr, false, nMaxRawTxFee)) {
             if (state.IsInvalid()) {
                 throw JSONRPCError(RPC_TRANSACTION_REJECTED, strprintf("%i: %s", state.GetRejectCode(), state.GetRejectReason()));
             } else {
